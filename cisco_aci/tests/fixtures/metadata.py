# (C) Datadog, Inc. 2024-present
# All rights reserved
# Licensed under a 3-clause BSD style license (see LICENSE)

from datadog_checks.cisco_aci.models import DeviceMetadataList, InterfaceMetadata, NetworkDevicesMetadata

DEVICE_METADATA = [
    {
        'id': 'default:10.0.200.0',
        'id_tags': [
            'device_ip:10.0.200.0',
            'device_namespace:default',
            'device_hostname:leaf101',
            'device_id:default:10.0.200.0',
        ],
        'integration': 'cisco-aci',
        'device_type': 'switch',
        'tags': [
            'device_vendor:cisco',
            'source:cisco-aci',
            'switch_role:leaf',
            'apic_role:leaf',
            'node_id:101',
            'fabric_state:active',
            'fabric_pod_id:1',
            'device_ip:10.0.200.0',
            'device_namespace:default',
            'device_hostname:leaf101',
            'device_id:default:10.0.200.0',
        ],
        'ip_address': '10.0.200.0',
        'model': 'N9K-C93180YC-FX',
        'fabric_st': 'active',
        'name': 'leaf101',
        'serial_number': 'FDO20440TS1',
        'status': 1,
        'vendor': 'cisco',
        'version': '',
    },
    {
        'id': 'default:10.0.200.1',
        'id_tags': [
            'device_ip:10.0.200.1',
            'device_namespace:default',
            'device_hostname:leaf102',
            'device_id:default:10.0.200.1',
        ],
        'integration': 'cisco-aci',
        'device_type': 'switch',
        'tags': [
            'device_vendor:cisco',
            'source:cisco-aci',
            'switch_role:leaf',
            'apic_role:leaf',
            'node_id:102',
            'fabric_state:active',
            'fabric_pod_id:1',
            'device_ip:10.0.200.1',
            'device_namespace:default',
            'device_hostname:leaf102',
            'device_id:default:10.0.200.1',
        ],
        'ip_address': '10.0.200.1',
        'model': 'N9K-C93180YC-FX',
        'fabric_st': 'active',
        'name': 'leaf102',
        'serial_number': 'FDO20510HCA',
        'status': 1,
        'vendor': 'cisco',
        'version': '',
    },
    {
        'id': 'default:10.0.200.4',
        'id_tags': [
            'device_ip:10.0.200.4',
            'device_namespace:default',
            'device_hostname:apic1',
            'device_id:default:10.0.200.4',
        ],
        'integration': 'cisco-aci',
        'device_type': 'other',
        'tags': [
            'device_vendor:cisco',
            'source:cisco-aci',
            'apic_role:controller',
            'node_id:1',
            'fabric_state:unknown',
            'fabric_pod_id:1',
            'device_ip:10.0.200.4',
            'device_namespace:default',
            'device_hostname:apic1',
            'device_id:default:10.0.200.4',
        ],
        'ip_address': '10.0.200.4',
        'model': 'APIC-SERVER-M1',
        'fabric_st': 'unknown',
        'name': 'apic1',
        'serial_number': 'FCH1928V0SL',
        'status': 2,
        'vendor': 'cisco',
        'version': 'A',
    },
    {
        'id': 'default:10.0.200.5',
        'id_tags': [
            'device_ip:10.0.200.5',
            'device_namespace:default',
            'device_hostname:spine201',
            'device_id:default:10.0.200.5',
        ],
        'integration': 'cisco-aci',
        'device_type': 'switch',
        'tags': [
            'device_vendor:cisco',
            'source:cisco-aci',
            'switch_role:spine',
            'apic_role:spine',
            'node_id:201',
            'fabric_state:active',
            'fabric_pod_id:1',
            'device_ip:10.0.200.5',
            'device_namespace:default',
            'device_hostname:spine201',
            'device_id:default:10.0.200.5',
        ],
        'ip_address': '10.0.200.5',
        'model': 'N9K-C9336PQ',
        'fabric_st': 'active',
        'name': 'spine201',
        'serial_number': 'SAL2014N5U4',
        'status': 1,
        'vendor': 'cisco',
        'version': '',
    },
]

INTERFACE_METADATA = [
    {
        'admin_status': 1,
        'alias': 'eth1/1',
        'raw_id': 'eth1/1',
        'device_id': 'default:10.0.200.0',
        'id_tags': [
            'interface:eth1/1',
        ],
        'index': 1,
        'integration': 'cisco-aci',
        'mac_address': 'not-applicable',
        'name': 'eth1/1',
        'oper_status': 1,
        'status': 'up',
    },
    {
        'admin_status': 1,
        'alias': 'eth1/2',
        'raw_id': 'eth1/2',
        'device_id': 'default:10.0.200.0',
        'id_tags': [
            'interface:eth1/2',
        ],
        'index': 2,
        'integration': 'cisco-aci',
        'mac_address': 'not-applicable',
        'name': 'eth1/2',
        'oper_status': 1,
        'status': 'up',
    },
    {
        'admin_status': 1,
        'alias': 'eth1/3',
        'raw_id': 'eth1/3',
        'device_id': 'default:10.0.200.0',
        'id_tags': [
            'interface:eth1/3',
        ],
        'index': 3,
        'integration': 'cisco-aci',
        'mac_address': 'not-applicable',
        'name': 'eth1/3',
        'oper_status': 2,
        'status': 'down',
    },
    {
        'admin_status': 1,
        'alias': 'eth1/1',
        'raw_id': 'eth1/1',
        'device_id': 'default:10.0.200.1',
        'id_tags': [
            'interface:eth1/1',
        ],
        'index': 1,
        'integration': 'cisco-aci',
        'mac_address': 'not-applicable',
        'name': 'eth1/1',
        'oper_status': 1,
        'status': 'up',
    },
    {
        'admin_status': 1,
        'alias': 'eth1/2',
        'raw_id': 'eth1/2',
        'device_id': 'default:10.0.200.1',
        'id_tags': [
            'interface:eth1/2',
        ],
        'index': 2,
        'integration': 'cisco-aci',
        'mac_address': 'not-applicable',
        'name': 'eth1/2',
        'oper_status': 1,
        'status': 'up',
    },
    {
        'admin_status': 1,
        'alias': 'eth1/3',
        'raw_id': 'eth1/3',
        'device_id': 'default:10.0.200.1',
        'id_tags': [
            'interface:eth1/3',
        ],
        'index': 3,
        'integration': 'cisco-aci',
        'mac_address': 'not-applicable',
        'name': 'eth1/3',
        'oper_status': 2,
        'status': 'down',
    },
    {
        'admin_status': 1,
        'alias': 'eth5/1',
        'raw_id': 'eth5/1',
        'device_id': 'default:10.0.200.5',
        'id_tags': [
            'interface:eth5/1',
        ],
        'index': 1,
        'integration': 'cisco-aci',
        'mac_address': 'not-applicable',
        'name': 'eth5/1',
        'oper_status': 1,
        'status': 'up',
    },
    {
        'admin_status': 1,
        'alias': 'eth5/2',
        'raw_id': 'eth5/2',
        'device_id': 'default:10.0.200.5',
        'id_tags': [
            'interface:eth5/2',
        ],
        'index': 2,
        'integration': 'cisco-aci',
        'mac_address': 'not-applicable',
        'name': 'eth5/2',
        'oper_status': 1,
        'status': 'up',
    },
    {
        'admin_status': 1,
        'alias': 'eth7/1',
        'raw_id': 'eth7/1',
        'device_id': 'default:10.0.200.5',
        'id_tags': [
            'interface:eth7/1',
        ],
        'index': 1,
        'integration': 'cisco-aci',
        'mac_address': 'not-applicable',
        'name': 'eth7/1',
        'oper_status': 2,
        'status': 'down',
    },
]

TOPOLOGY_LINK_METADATA = [
    {
        'id': 'default:10.0.200.0:cisco-aci-eth1/49.cisco-aci-eth5/1',
        'local': {
            'device': {
                'dd_id': 'default:10.0.200.0',
            },
            'interface': {
                'dd_id': 'default:10.0.200.0:cisco-aci-eth1/49',
                'id': 'eth1/49',
                'id_type': 'interface_name',
            },
        },
        'remote': {
            'device': {
                'dd_id': 'default:10.0.200.5',
                'description': 'topology/pod-1/node-201',
                'id': '6a:00:21:1f:55:2a',
                'id_type': 'mac',
                'ip_address': '10.0.200.5',
                'name': 'SP201',
            },
            'interface': {
                'dd_id': 'default:10.0.200.5:cisco-aci-eth5/1',
                'description': 'topology/pod-1/paths-201/pathep-[eth5/1]',
                'id': '6a:00:21:1f:55:2a',
                'id_type': 'mac_address',
            },
        },
        'source_type': 'lldp',
    },
    {
        'id': 'default:10.0.200.1:cisco-aci-eth1/49.cisco-aci-eth5/2',
        'local': {
            'device': {
                'dd_id': 'default:10.0.200.1',
            },
            'interface': {
                'dd_id': 'default:10.0.200.1:cisco-aci-eth1/49',
                'id': 'eth1/49',
                'id_type': 'interface_name',
            },
        },
        'remote': {
            'device': {
                'dd_id': 'default:10.0.200.5',
                'description': 'topology/pod-1/node-201',
                'id': '6a:00:21:1f:55:2b',
                'id_type': 'mac',
                'ip_address': '10.0.200.5',
                'name': 'SP201',
            },
            'interface': {
                'dd_id': 'default:10.0.200.5:cisco-aci-eth5/2',
                'description': 'topology/pod-1/paths-201/pathep-[eth5/2]',
                'id': '6a:00:21:1f:55:2b',
                'id_type': 'mac_address',
            },
        },
        'source_type': 'lldp',
    },
]

EXPORTER_IP_ADDRESS_METADATA = [
    {
        'device_id': 'default:10.0.200.0',
        'integration': 'cisco-aci',
        'exporter_ip_address': '1.1.0.101',
        'prefixlen': '24',
    },
    {
        'device_id': 'default:10.0.200.1',
        'integration': 'cisco-aci',
        'exporter_ip_address': '1.1.0.102',
        'prefixlen': '24',
    },
    {
        'device_id': 'default:10.0.200.2',
        'integration': 'cisco-aci',
        'exporter_ip_address': '1.1.0.202',
        'prefixlen': '24',
    },
    {
        'device_id': 'default:10.0.200.3',
        'integration': 'cisco-aci',
        'exporter_ip_address': '1.1.0.3',
        'prefixlen': '24',
    },
    {
        'device_id': 'default:10.0.200.4',
        'integration': 'cisco-aci',
        'exporter_ip_address': '1.1.0.1',
        'prefixlen': '24',
    },
    {
        'device_id': 'default:10.0.200.5',
        'integration': 'cisco-aci',
        'exporter_ip_address': '1.1.0.201',
        'prefixlen': '24',
    },
    {
        'device_id': 'default:10.0.200.6',
        'integration': 'cisco-aci',
        'exporter_ip_address': '1.1.0.2',
        'prefixlen': '24',
    },
]

DEVICE_METADATA_RESULT = DeviceMetadataList(device_metadata=DEVICE_METADATA)

# "2012-01-14 03:21:34" in seconds
MOCK_TIME_EPOCH = 1326511294

EXPECTED_INTERFACE_METADATA = [InterfaceMetadata(**im) for im in INTERFACE_METADATA]

EXPECTED_METADATA_EVENTS = [
    NetworkDevicesMetadata(
        namespace='default',
        devices=DEVICE_METADATA,
<<<<<<< HEAD
        interfaces=INTERFACE_METADATA[0:93],
        collect_timestamp=MOCK_TIME_EPOCH,
    ),
    NetworkDevicesMetadata(
        namespace='default', interfaces=INTERFACE_METADATA[93:193], collect_timestamp=MOCK_TIME_EPOCH
    ),
    NetworkDevicesMetadata(
        namespace='default',
        interfaces=INTERFACE_METADATA[193::],
        exporter_ip_addresses=EXPORTER_IP_ADDRESS_METADATA,
=======
        interfaces=INTERFACE_METADATA,
        links=TOPOLOGY_LINK_METADATA,
>>>>>>> e8cbf41c
        collect_timestamp=MOCK_TIME_EPOCH,
    )
]<|MERGE_RESOLUTION|>--- conflicted
+++ resolved
@@ -349,18 +349,6 @@
         'prefixlen': '24',
     },
     {
-        'device_id': 'default:10.0.200.2',
-        'integration': 'cisco-aci',
-        'exporter_ip_address': '1.1.0.202',
-        'prefixlen': '24',
-    },
-    {
-        'device_id': 'default:10.0.200.3',
-        'integration': 'cisco-aci',
-        'exporter_ip_address': '1.1.0.3',
-        'prefixlen': '24',
-    },
-    {
         'device_id': 'default:10.0.200.4',
         'integration': 'cisco-aci',
         'exporter_ip_address': '1.1.0.1',
@@ -370,12 +358,6 @@
         'device_id': 'default:10.0.200.5',
         'integration': 'cisco-aci',
         'exporter_ip_address': '1.1.0.201',
-        'prefixlen': '24',
-    },
-    {
-        'device_id': 'default:10.0.200.6',
-        'integration': 'cisco-aci',
-        'exporter_ip_address': '1.1.0.2',
         'prefixlen': '24',
     },
 ]
@@ -391,21 +373,9 @@
     NetworkDevicesMetadata(
         namespace='default',
         devices=DEVICE_METADATA,
-<<<<<<< HEAD
-        interfaces=INTERFACE_METADATA[0:93],
-        collect_timestamp=MOCK_TIME_EPOCH,
-    ),
-    NetworkDevicesMetadata(
-        namespace='default', interfaces=INTERFACE_METADATA[93:193], collect_timestamp=MOCK_TIME_EPOCH
-    ),
-    NetworkDevicesMetadata(
-        namespace='default',
-        interfaces=INTERFACE_METADATA[193::],
-        exporter_ip_addresses=EXPORTER_IP_ADDRESS_METADATA,
-=======
         interfaces=INTERFACE_METADATA,
         links=TOPOLOGY_LINK_METADATA,
->>>>>>> e8cbf41c
+        exporter_ip_addresses=EXPORTER_IP_ADDRESS_METADATA,
         collect_timestamp=MOCK_TIME_EPOCH,
     )
 ]