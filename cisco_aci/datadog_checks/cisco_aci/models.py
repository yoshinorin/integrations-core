# (C) Datadog, Inc. 2024-present
# All rights reserved
# Licensed under a 3-clause BSD style license (see LICENSE)

import re
from enum import IntEnum, StrEnum
from typing import Optional

<<<<<<< HEAD
import six

if six.PY3:
    from enum import IntEnum, StrEnum
    from typing import Optional, Self

    from pydantic import BaseModel, ConfigDict, Field, computed_field, field_validator, model_validator

    """
    Cisco ACI Response Models
    """

    class NodeAttributes(BaseModel):
        address: Optional[str] = None
        fabric_st: Optional[str] = Field(default=None, alias="fabricSt")
        role: Optional[str] = None
        dn: Optional[str] = None
        name: Optional[str] = None
        model: Optional[str] = None
        version: Optional[str] = None
        serial: Optional[str] = None
        vendor: Optional[str] = Field(default='cisco')
        namespace: Optional[str] = Field(default='default')

        @computed_field
        @property
        def device_type(self) -> str:
            if self.role in ['leaf', 'spine']:
                return 'switch'
            return 'other'

    class Node(BaseModel):
        attributes: NodeAttributes

    class EthpmPhysIfAttributes(BaseModel):
        oper_st: Optional[str] = Field(default=None, alias="operSt")
        oper_router_mac: Optional[str] = Field(default=None, alias="operRouterMac")

    class EthpmPhysIf(BaseModel):
        attributes: EthpmPhysIfAttributes

    class L1PhysIfAttributes(BaseModel):
        admin_st: Optional[str] = Field(default=None, alias="adminSt")
        id: Optional[str] = None
        name: Optional[str] = None
        desc: Optional[str] = None
        router_mac: Optional[str] = Field(default=None, alias="routerMac")

        @model_validator(mode='before')
        @classmethod
        def validate_name(cls, data: dict) -> dict:
            if isinstance(data, dict):
                name = data.get('name')
                id = data.get('id')
                if not name or name == '':
                    data['name'] = id
            return data

    class PhysIf(BaseModel):
        attributes: L1PhysIfAttributes
        children: Optional[list] = Field(default_factory=list)

        @computed_field
        @property
        def ethpm_phys_if(self) -> Optional[EthpmPhysIf]:
            for child in self.children:
                if 'ethpmPhysIf' in child:
                    return EthpmPhysIf(**child['ethpmPhysIf'])
=======
from pydantic import BaseModel, ConfigDict, Field, computed_field, field_validator, model_validator

from . import helpers

"""
Cisco ACI Response Models
"""


class NodeAttributes(BaseModel):
    address: Optional[str] = None
    fabric_st: Optional[str] = Field(default=None, alias="fabricSt")
    role: Optional[str] = None
    dn: Optional[str] = None
    name: Optional[str] = None
    model: Optional[str] = None
    version: Optional[str] = None
    serial: Optional[str] = None
    vendor: Optional[str] = Field(default='cisco')
    namespace: Optional[str] = Field(default='default')

    @computed_field
    @property
    def device_type(self) -> str:
        if self.role in ['leaf', 'spine']:
            return 'switch'
        return 'other'


class Node(BaseModel):
    attributes: NodeAttributes


class EthpmPhysIfAttributes(BaseModel):
    oper_st: Optional[str] = Field(default=None, alias="operSt")
    oper_router_mac: Optional[str] = Field(default=None, alias="operRouterMac")


class EthpmPhysIf(BaseModel):
    attributes: EthpmPhysIfAttributes


class L1PhysIfAttributes(BaseModel):
    admin_st: Optional[str] = Field(default=None, alias="adminSt")
    id: Optional[str] = None
    name: Optional[str] = None
    desc: Optional[str] = None
    router_mac: Optional[str] = Field(default=None, alias="routerMac")

    @model_validator(mode='before')
    @classmethod
    def validate_name(cls, data: dict) -> dict:
        if isinstance(data, dict):
            name = data.get('name')
            id = data.get('id')
            if not name or name == '':
                data['name'] = id
        return data


class PhysIf(BaseModel):
    attributes: L1PhysIfAttributes
    children: Optional[list] = Field(default_factory=list)

    @computed_field
    @property
    def ethpm_phys_if(self) -> Optional[EthpmPhysIf]:
        for child in self.children:
            if 'ethpmPhysIf' in child:
                return EthpmPhysIf(**child['ethpmPhysIf'])
        return None


class LldpAdjAttributes(BaseModel):
    chassis_id_t: Optional[str] = Field(default=None, alias="chassisIdT")
    chassis_id_v: Optional[str] = Field(default=None, alias="chassisIdV")
    dn: Optional[str] = None
    mgmt_ip: Optional[str] = Field(default=None, alias="mgmtIp")
    mgmt_port_mac: Optional[str] = Field(default=None, alias="mgmtPortMac")
    port_desc: Optional[str] = Field(default=None, alias="portDesc")
    port_id_t: Optional[str] = Field(default=None, alias="portIdT")
    port_id_v: Optional[str] = Field(default=None, alias="portIdV")
    sys_desc: Optional[str] = Field(default=None, alias="sysDesc")
    sys_name: Optional[str] = Field(default=None, alias="sysName")

    @computed_field
    @property
    def ndm_remote_interface_type(self) -> str:
        # map the Cisco ACI port subtype to match what NDM (writer) expects
        port_subtype_mapping = {
            "if-alias": "interface_alias",
            "port-name": "interface_name",
            "mac": "mac_address",
            "nw-addr": "network_address",
            "if-name": "interface_name",
            "agent-ckt-id": "agent_circuit_id",
            "local": "local",
        }
        if self.port_id_t:
            return port_subtype_mapping.get(self.port_id_t, "unknown")
        return "unknown"

    @computed_field
    @property
    def local_device_dn(self) -> str:
        # example: topology/pod-1/node-101/sys/lldp/inst/if-[eth1/49]/adj-1
        return helpers.get_hostname_from_dn(self.dn)

    @computed_field
    @property
    def local_port_id(self) -> str:
        # example: topology/pod-1/paths-201/path-ep-[eth1/1]
        # use regex to extract port alias from square brackets - ex: eth1/1
        return helpers.get_eth_id_from_dn(self.dn)

    @computed_field
    @property
    def local_port_index(self) -> int:
        return helpers.get_index_from_eth_id(self.local_port_id)

    @computed_field
    @property
    def remote_device_dn(self) -> str:
        # example: topology/pod-1/paths-201/path-ep-[eth1/1]
        # use regex to extract the pod/node - ex: pod-1-node-201
        return helpers.get_hostname_from_dn(self.sys_desc)

    @computed_field
    @property
    def remote_port_id(self) -> str:
        # example: topology/pod-1/paths-201/path-ep-[eth1/1]
        # use regex to extract port alias from square brackets - ex: eth1/1
        return helpers.get_eth_id_from_dn(self.port_desc)

    @computed_field
    @property
    def remote_port_index(self) -> int:
        return helpers.get_index_from_eth_id(self.remote_port_id)


class LldpAdjEp(BaseModel):
    attributes: LldpAdjAttributes


"""
NDM Models
"""


class DeviceMetadata(BaseModel):
    id: Optional[str] = Field(default=None)
    id_tags: list = Field(default_factory=list)
    tags: list = Field(default_factory=list)
    name: Optional[str] = Field(default=None)
    ip_address: Optional[str] = Field(default=None)
    model: Optional[str] = Field(default=None)
    fabric_st: Optional[str] = Field(default=None, exclude=True)
    vendor: Optional[str] = Field(default=None)
    version: Optional[str] = Field(default=None)
    serial_number: Optional[str] = Field(default=None)
    device_type: Optional[str] = Field(default=None)
    integration: Optional[str] = Field(default='cisco-aci')

    # non-exported fields
    pod_node_id: Optional[str] = Field(default=None, exclude=True)

    @computed_field
    @property
    def status(self) -> int:
        mapping = {
            'active': 1,
            'inactive': 2,
            'disabled': 2,
            'discovering': 2,
            'undiscovered': 2,
            'unsupported': 2,
            'unknown': 2,
        }
        return mapping.get(self.fabric_st, 2)


class DeviceMetadataList(BaseModel):
    device_metadata: list = Field(default_factory=list)


class AdminStatus(IntEnum):
    UP = 1
    DOWN = 2


class OperStatus(IntEnum):
    UP = 1
    DOWN = 2


class Status(StrEnum):
    UP = "up"
    DOWN = "down"
    WARNING = "warning"
    OFF = "off"


class InterfaceMetadata(BaseModel):
    device_id: Optional[str] = Field(default=None)
    id_tags: list = Field(default_factory=list)
    raw_id: Optional[str] = Field(default=None)
    raw_id_type: Optional[str] = Field(default='cisco-aci')
    index: Optional[int] = Field(default=None)
    name: Optional[str] = Field(default=None)
    alias: Optional[str] = Field(default=None)
    description: Optional[str] = Field(default=None)
    mac_address: Optional[str] = Field(default=None)
    admin_status: Optional[AdminStatus] = Field(default=None)
    oper_status: Optional[OperStatus] = Field(default=None)
    integration: Optional[str] = Field(default='cisco-aci')

    model_config = ConfigDict(validate_assignment=True, use_enum_values=True)

    @field_validator("admin_status", mode="before")
    @classmethod
    def parse_admin_status(cls, admin_status: AdminStatus | None) -> AdminStatus | None:
        if not admin_status:
>>>>>>> e8cbf41c
            return None
        if admin_status == "up" or admin_status == 1:
            return AdminStatus.UP
        return AdminStatus.DOWN

<<<<<<< HEAD
    class NetflowExporterPolAttributes(BaseModel):
        dn: Optional[str] = None
        src_address: Optional[str] = Field(default=None, alias="srcAddr")
        ver: Optional[str] = None

    class NetflowExporterPol(BaseModel):
        attributes: NetflowExporterPolAttributes

    class TopSystemAttributes(BaseModel):
        address: Optional[str] = None
        dn: Optional[str] = None
        oob_mgmt_addr: Optional[str] = Field(default=None, alias="oobMgmtAddr")
        oob_mgmt_addr_mask: Optional[int] = Field(default=None, alias="oobMgmtAddrMask")

        @field_validator("oob_mgmt_addr_mask", mode="before")
        @classmethod
        def parse_oob_mgmt_addr_mask(cls, oob_mgmt_addr_mask: str | None) -> int | None:
            if not oob_mgmt_addr_mask:
                return None
            return int(oob_mgmt_addr_mask)

    class TopSystem(BaseModel):
        attributes: TopSystemAttributes

    class TopSystemList(BaseModel):
        top_systems: list[TopSystem] = Field(default_factory=list)

        @model_validator(mode='before')
        def flatten_top_systems(self) -> Self:
            top_systems = []
            for top_system in self.get('top_systems'):
                if 'topSystem' in top_system:
                    top_systems.append(top_system['topSystem'])
            self["top_systems"] = top_systems
            return self

    class MgmtRsOobStNodeAttributes(BaseModel):
        addr: Optional[str] = None
        tdn: Optional[str] = None

    class MgmtRsOobStNode(BaseModel):
        attributes: MgmtRsOobStNodeAttributes

    """
    NDM Models
    """

    class DeviceMetadata(BaseModel):
        id: Optional[str] = Field(default=None)
        id_tags: list = Field(default_factory=list)
        tags: list = Field(default_factory=list)
        name: Optional[str] = Field(default=None)
        ip_address: Optional[str] = Field(default=None)
        model: Optional[str] = Field(default=None)
        fabric_st: Optional[str] = Field(default=None, exclude=True)
        vendor: Optional[str] = Field(default=None)
        version: Optional[str] = Field(default=None)
        serial_number: Optional[str] = Field(default=None)
        device_type: Optional[str] = Field(default=None)
        integration: Optional[str] = Field(default='cisco-aci')

        @computed_field
        @property
        def status(self) -> int:
            mapping = {
                'active': 1,
                'inactive': 2,
                'disabled': 2,
                'discovering': 2,
                'undiscovered': 2,
                'unsupported': 2,
                'unknown': 2,
            }
            return mapping.get(self.fabric_st, 2)

    class DeviceMetadataList(BaseModel):
        device_metadata: list = Field(default_factory=list)

    class AdminStatus(IntEnum):
        UP = 1
        DOWN = 2

    class OperStatus(IntEnum):
        UP = 1
        DOWN = 2

    class Status(StrEnum):
        UP = "up"
        DOWN = "down"
        WARNING = "warning"
        OFF = "off"

    class InterfaceMetadata(BaseModel):
        device_id: Optional[str] = Field(default=None)
        id_tags: list = Field(default_factory=list)
        index: Optional[int] = Field(default=None)
        name: Optional[str] = Field(default=None)
        description: Optional[str] = Field(default=None)
        mac_address: Optional[str] = Field(default=None)
        admin_status: Optional[AdminStatus] = Field(default=None)
        oper_status: Optional[OperStatus] = Field(default=None)
        integration: Optional[str] = Field(default='cisco-aci')

        model_config = ConfigDict(validate_assignment=True, use_enum_values=True)

        @field_validator("admin_status", mode="before")
        @classmethod
        def parse_admin_status(cls, admin_status: AdminStatus | None) -> AdminStatus | None:
            if not admin_status:
                return None
            if admin_status == "up" or admin_status == 1:
                return AdminStatus.UP
            return AdminStatus.DOWN

        @field_validator("oper_status", mode="before")
        @classmethod
        def parse_oper_status(cls, oper_status: OperStatus | None) -> OperStatus | None:
            if not oper_status:
                return None
            if oper_status == "up" or oper_status == 1:
                return OperStatus.UP
            return OperStatus.DOWN

        @field_validator("index", mode="before")
        @classmethod
        def parse_index(cls, index: str | int | None) -> int | None:
            if type(index) == str:
                split = re.split('eth|/', index)
                return int(split[-1])
            if type(index) == int:
                return index
=======
    @field_validator("oper_status", mode="before")
    @classmethod
    def parse_oper_status(cls, oper_status: OperStatus | None) -> OperStatus | None:
        if not oper_status:
>>>>>>> e8cbf41c
            return None
        if oper_status == "up" or oper_status == 1:
            return OperStatus.UP
        return OperStatus.DOWN

    @field_validator("index", mode="before")
    @classmethod
    def parse_index(cls, index: str | int | None) -> int | None:
        if type(index) == str:
            split = re.split('eth|/', index)
            return int(split[-1])
        if type(index) == int:
            return index
        return None

    @computed_field
    @property
    def status(self) -> Status:
        if self.admin_status == AdminStatus.UP:
            if self.oper_status == OperStatus.UP:
                return Status.UP
            if self.oper_status == OperStatus.DOWN:
                return Status.DOWN
            return Status.WARNING
        if self.admin_status == AdminStatus.DOWN:
            if self.oper_status == OperStatus.UP:
                return Status.DOWN
            if self.oper_status == OperStatus.DOWN:
                return Status.OFF
            return Status.WARNING
        return Status.DOWN


class InterfaceMetadataList(BaseModel):
    interface_metadata: list = Field(default_factory=list)


class TopologyLinkDevice(BaseModel):
    dd_id: Optional[str] = None
    id: Optional[str] = None
    id_type: Optional[str] = None
    name: Optional[str] = None
    description: Optional[str] = None
    ip_address: Optional[str] = None


class TopologyLinkInterface(BaseModel):
    dd_id: Optional[str] = None
    id: Optional[str] = None
    id_type: Optional[str] = None
    description: Optional[str] = None


class TopologyLinkSide(BaseModel):
    device: Optional[TopologyLinkDevice] = None
    interface: Optional[TopologyLinkInterface] = None


class SourceType(StrEnum):
    LLDP = "lldp"
    CDP = "cdp"
    OTHER = "OTHER"


class TopologyLinkMetadata(BaseModel):
    id: Optional[str] = None
    source_type: Optional[SourceType] = Field(default=None)
    local: Optional[TopologyLinkSide] = Field(default=None)
    remote: Optional[TopologyLinkSide] = Field(default=None)
    integration: Optional[str] = Field(default='cisco-aci')


class NetworkDevicesMetadata(BaseModel):
    namespace: str = None
    devices: Optional[list[DeviceMetadata]] = Field(default_factory=list)
    interfaces: Optional[list[InterfaceMetadata]] = Field(default_factory=list)
    links: Optional[list[TopologyLinkMetadata]] = Field(default_factory=list)
    collect_timestamp: Optional[int] = None
    size: Optional[int] = Field(default=0, exclude=True)

    model_config = ConfigDict(validate_assignment=True, use_enum_values=True)

<<<<<<< HEAD
        @computed_field
        @property
        def status(self) -> Status:
            if self.admin_status == AdminStatus.UP:
                if self.oper_status == OperStatus.UP:
                    return Status.UP
                if self.oper_status == OperStatus.DOWN:
                    return Status.DOWN
                return Status.WARNING
            if self.admin_status == AdminStatus.DOWN:
                if self.oper_status == OperStatus.UP:
                    return Status.DOWN
                if self.oper_status == OperStatus.DOWN:
                    return Status.OFF
                return Status.WARNING
            return Status.DOWN

    class InterfaceMetadataList(BaseModel):
        interface_metadata: list = Field(default_factory=list)

    class ExporterIPAddressMetadata(BaseModel):
        device_id: Optional[str] = Field(default=None)
        exporter_ip_address: Optional[str] = Field(default=None)
        integration: Optional[str] = Field(default='cisco-aci')
        prefixlen: Optional[int] = Field(default=None)

    class NetworkDevicesMetadata(BaseModel):
        namespace: str = None
        devices: Optional[list[DeviceMetadata]] = Field(default_factory=list)
        interfaces: Optional[list[InterfaceMetadata]] = Field(default_factory=list)
        exporter_ip_addresses: Optional[list[ExporterIPAddressMetadata]] = Field(default_factory=list)
        collect_timestamp: Optional[int] = None
        size: Optional[int] = Field(default=0, exclude=True)

        model_config = ConfigDict(validate_assignment=True, use_enum_values=True)

        def append_metadata(self, metadata: DeviceMetadata | InterfaceMetadata):
            if isinstance(metadata, DeviceMetadata):
                self.devices.append(metadata)
            if isinstance(metadata, InterfaceMetadata):
                self.interfaces.append(metadata)
            if isinstance(metadata, ExporterIPAddressMetadata):
                self.exporter_ip_addresses.append(metadata)
            self.size += 1
=======
    def append_metadata(self, metadata: DeviceMetadata | InterfaceMetadata):
        if isinstance(metadata, DeviceMetadata):
            self.devices.append(metadata)
        if isinstance(metadata, InterfaceMetadata):
            self.interfaces.append(metadata)
        if isinstance(metadata, TopologyLinkMetadata):
            self.links.append(metadata)
        self.size += 1
>>>>>>> e8cbf41c
<|MERGE_RESOLUTION|>--- conflicted
+++ resolved
@@ -4,78 +4,8 @@
 
 import re
 from enum import IntEnum, StrEnum
-from typing import Optional
-
-<<<<<<< HEAD
-import six
-
-if six.PY3:
-    from enum import IntEnum, StrEnum
-    from typing import Optional, Self
-
-    from pydantic import BaseModel, ConfigDict, Field, computed_field, field_validator, model_validator
-
-    """
-    Cisco ACI Response Models
-    """
-
-    class NodeAttributes(BaseModel):
-        address: Optional[str] = None
-        fabric_st: Optional[str] = Field(default=None, alias="fabricSt")
-        role: Optional[str] = None
-        dn: Optional[str] = None
-        name: Optional[str] = None
-        model: Optional[str] = None
-        version: Optional[str] = None
-        serial: Optional[str] = None
-        vendor: Optional[str] = Field(default='cisco')
-        namespace: Optional[str] = Field(default='default')
-
-        @computed_field
-        @property
-        def device_type(self) -> str:
-            if self.role in ['leaf', 'spine']:
-                return 'switch'
-            return 'other'
-
-    class Node(BaseModel):
-        attributes: NodeAttributes
-
-    class EthpmPhysIfAttributes(BaseModel):
-        oper_st: Optional[str] = Field(default=None, alias="operSt")
-        oper_router_mac: Optional[str] = Field(default=None, alias="operRouterMac")
-
-    class EthpmPhysIf(BaseModel):
-        attributes: EthpmPhysIfAttributes
-
-    class L1PhysIfAttributes(BaseModel):
-        admin_st: Optional[str] = Field(default=None, alias="adminSt")
-        id: Optional[str] = None
-        name: Optional[str] = None
-        desc: Optional[str] = None
-        router_mac: Optional[str] = Field(default=None, alias="routerMac")
-
-        @model_validator(mode='before')
-        @classmethod
-        def validate_name(cls, data: dict) -> dict:
-            if isinstance(data, dict):
-                name = data.get('name')
-                id = data.get('id')
-                if not name or name == '':
-                    data['name'] = id
-            return data
-
-    class PhysIf(BaseModel):
-        attributes: L1PhysIfAttributes
-        children: Optional[list] = Field(default_factory=list)
-
-        @computed_field
-        @property
-        def ethpm_phys_if(self) -> Optional[EthpmPhysIf]:
-            for child in self.children:
-                if 'ethpmPhysIf' in child:
-                    return EthpmPhysIf(**child['ethpmPhysIf'])
-=======
+from typing import Optional, Self
+
 from pydantic import BaseModel, ConfigDict, Field, computed_field, field_validator, model_validator
 
 from . import helpers
@@ -220,6 +150,56 @@
     attributes: LldpAdjAttributes
 
 
+class NetflowExporterPolAttributes(BaseModel):
+    dn: Optional[str] = None
+    src_address: Optional[str] = Field(default=None, alias="srcAddr")
+    ver: Optional[str] = None
+
+
+class NetflowExporterPol(BaseModel):
+    attributes: NetflowExporterPolAttributes
+
+
+class TopSystemAttributes(BaseModel):
+    address: Optional[str] = None
+    dn: Optional[str] = None
+    oob_mgmt_addr: Optional[str] = Field(default=None, alias="oobMgmtAddr")
+    oob_mgmt_addr_mask: Optional[int] = Field(default=None, alias="oobMgmtAddrMask")
+
+    @field_validator("oob_mgmt_addr_mask", mode="before")
+    @classmethod
+    def parse_oob_mgmt_addr_mask(cls, oob_mgmt_addr_mask: str | None) -> int | None:
+        if not oob_mgmt_addr_mask:
+            return None
+        return int(oob_mgmt_addr_mask)
+
+
+class TopSystem(BaseModel):
+    attributes: TopSystemAttributes
+
+
+class TopSystemList(BaseModel):
+    top_systems: list[TopSystem] = Field(default_factory=list)
+
+    @model_validator(mode='before')
+    def flatten_top_systems(self) -> Self:
+        top_systems = []
+        for top_system in self.get('top_systems'):
+            if 'topSystem' in top_system:
+                top_systems.append(top_system['topSystem'])
+        self["top_systems"] = top_systems
+        return self
+
+
+class MgmtRsOobStNodeAttributes(BaseModel):
+    addr: Optional[str] = None
+    tdn: Optional[str] = None
+
+
+class MgmtRsOobStNode(BaseModel):
+    attributes: MgmtRsOobStNodeAttributes
+
+
 """
 NDM Models
 """
@@ -298,150 +278,15 @@
     @classmethod
     def parse_admin_status(cls, admin_status: AdminStatus | None) -> AdminStatus | None:
         if not admin_status:
->>>>>>> e8cbf41c
             return None
         if admin_status == "up" or admin_status == 1:
             return AdminStatus.UP
         return AdminStatus.DOWN
 
-<<<<<<< HEAD
-    class NetflowExporterPolAttributes(BaseModel):
-        dn: Optional[str] = None
-        src_address: Optional[str] = Field(default=None, alias="srcAddr")
-        ver: Optional[str] = None
-
-    class NetflowExporterPol(BaseModel):
-        attributes: NetflowExporterPolAttributes
-
-    class TopSystemAttributes(BaseModel):
-        address: Optional[str] = None
-        dn: Optional[str] = None
-        oob_mgmt_addr: Optional[str] = Field(default=None, alias="oobMgmtAddr")
-        oob_mgmt_addr_mask: Optional[int] = Field(default=None, alias="oobMgmtAddrMask")
-
-        @field_validator("oob_mgmt_addr_mask", mode="before")
-        @classmethod
-        def parse_oob_mgmt_addr_mask(cls, oob_mgmt_addr_mask: str | None) -> int | None:
-            if not oob_mgmt_addr_mask:
-                return None
-            return int(oob_mgmt_addr_mask)
-
-    class TopSystem(BaseModel):
-        attributes: TopSystemAttributes
-
-    class TopSystemList(BaseModel):
-        top_systems: list[TopSystem] = Field(default_factory=list)
-
-        @model_validator(mode='before')
-        def flatten_top_systems(self) -> Self:
-            top_systems = []
-            for top_system in self.get('top_systems'):
-                if 'topSystem' in top_system:
-                    top_systems.append(top_system['topSystem'])
-            self["top_systems"] = top_systems
-            return self
-
-    class MgmtRsOobStNodeAttributes(BaseModel):
-        addr: Optional[str] = None
-        tdn: Optional[str] = None
-
-    class MgmtRsOobStNode(BaseModel):
-        attributes: MgmtRsOobStNodeAttributes
-
-    """
-    NDM Models
-    """
-
-    class DeviceMetadata(BaseModel):
-        id: Optional[str] = Field(default=None)
-        id_tags: list = Field(default_factory=list)
-        tags: list = Field(default_factory=list)
-        name: Optional[str] = Field(default=None)
-        ip_address: Optional[str] = Field(default=None)
-        model: Optional[str] = Field(default=None)
-        fabric_st: Optional[str] = Field(default=None, exclude=True)
-        vendor: Optional[str] = Field(default=None)
-        version: Optional[str] = Field(default=None)
-        serial_number: Optional[str] = Field(default=None)
-        device_type: Optional[str] = Field(default=None)
-        integration: Optional[str] = Field(default='cisco-aci')
-
-        @computed_field
-        @property
-        def status(self) -> int:
-            mapping = {
-                'active': 1,
-                'inactive': 2,
-                'disabled': 2,
-                'discovering': 2,
-                'undiscovered': 2,
-                'unsupported': 2,
-                'unknown': 2,
-            }
-            return mapping.get(self.fabric_st, 2)
-
-    class DeviceMetadataList(BaseModel):
-        device_metadata: list = Field(default_factory=list)
-
-    class AdminStatus(IntEnum):
-        UP = 1
-        DOWN = 2
-
-    class OperStatus(IntEnum):
-        UP = 1
-        DOWN = 2
-
-    class Status(StrEnum):
-        UP = "up"
-        DOWN = "down"
-        WARNING = "warning"
-        OFF = "off"
-
-    class InterfaceMetadata(BaseModel):
-        device_id: Optional[str] = Field(default=None)
-        id_tags: list = Field(default_factory=list)
-        index: Optional[int] = Field(default=None)
-        name: Optional[str] = Field(default=None)
-        description: Optional[str] = Field(default=None)
-        mac_address: Optional[str] = Field(default=None)
-        admin_status: Optional[AdminStatus] = Field(default=None)
-        oper_status: Optional[OperStatus] = Field(default=None)
-        integration: Optional[str] = Field(default='cisco-aci')
-
-        model_config = ConfigDict(validate_assignment=True, use_enum_values=True)
-
-        @field_validator("admin_status", mode="before")
-        @classmethod
-        def parse_admin_status(cls, admin_status: AdminStatus | None) -> AdminStatus | None:
-            if not admin_status:
-                return None
-            if admin_status == "up" or admin_status == 1:
-                return AdminStatus.UP
-            return AdminStatus.DOWN
-
-        @field_validator("oper_status", mode="before")
-        @classmethod
-        def parse_oper_status(cls, oper_status: OperStatus | None) -> OperStatus | None:
-            if not oper_status:
-                return None
-            if oper_status == "up" or oper_status == 1:
-                return OperStatus.UP
-            return OperStatus.DOWN
-
-        @field_validator("index", mode="before")
-        @classmethod
-        def parse_index(cls, index: str | int | None) -> int | None:
-            if type(index) == str:
-                split = re.split('eth|/', index)
-                return int(split[-1])
-            if type(index) == int:
-                return index
-=======
     @field_validator("oper_status", mode="before")
     @classmethod
     def parse_oper_status(cls, oper_status: OperStatus | None) -> OperStatus | None:
         if not oper_status:
->>>>>>> e8cbf41c
             return None
         if oper_status == "up" or oper_status == 1:
             return OperStatus.UP
@@ -514,62 +359,24 @@
     integration: Optional[str] = Field(default='cisco-aci')
 
 
+class ExporterIPAddressMetadata(BaseModel):
+    device_id: Optional[str] = Field(default=None)
+    exporter_ip_address: Optional[str] = Field(default=None)
+    integration: Optional[str] = Field(default='cisco-aci')
+    prefixlen: Optional[int] = Field(default=None)
+
+
 class NetworkDevicesMetadata(BaseModel):
     namespace: str = None
     devices: Optional[list[DeviceMetadata]] = Field(default_factory=list)
     interfaces: Optional[list[InterfaceMetadata]] = Field(default_factory=list)
     links: Optional[list[TopologyLinkMetadata]] = Field(default_factory=list)
+    exporter_ip_addresses: Optional[list[ExporterIPAddressMetadata]] = Field(default_factory=list)
     collect_timestamp: Optional[int] = None
     size: Optional[int] = Field(default=0, exclude=True)
 
     model_config = ConfigDict(validate_assignment=True, use_enum_values=True)
 
-<<<<<<< HEAD
-        @computed_field
-        @property
-        def status(self) -> Status:
-            if self.admin_status == AdminStatus.UP:
-                if self.oper_status == OperStatus.UP:
-                    return Status.UP
-                if self.oper_status == OperStatus.DOWN:
-                    return Status.DOWN
-                return Status.WARNING
-            if self.admin_status == AdminStatus.DOWN:
-                if self.oper_status == OperStatus.UP:
-                    return Status.DOWN
-                if self.oper_status == OperStatus.DOWN:
-                    return Status.OFF
-                return Status.WARNING
-            return Status.DOWN
-
-    class InterfaceMetadataList(BaseModel):
-        interface_metadata: list = Field(default_factory=list)
-
-    class ExporterIPAddressMetadata(BaseModel):
-        device_id: Optional[str] = Field(default=None)
-        exporter_ip_address: Optional[str] = Field(default=None)
-        integration: Optional[str] = Field(default='cisco-aci')
-        prefixlen: Optional[int] = Field(default=None)
-
-    class NetworkDevicesMetadata(BaseModel):
-        namespace: str = None
-        devices: Optional[list[DeviceMetadata]] = Field(default_factory=list)
-        interfaces: Optional[list[InterfaceMetadata]] = Field(default_factory=list)
-        exporter_ip_addresses: Optional[list[ExporterIPAddressMetadata]] = Field(default_factory=list)
-        collect_timestamp: Optional[int] = None
-        size: Optional[int] = Field(default=0, exclude=True)
-
-        model_config = ConfigDict(validate_assignment=True, use_enum_values=True)
-
-        def append_metadata(self, metadata: DeviceMetadata | InterfaceMetadata):
-            if isinstance(metadata, DeviceMetadata):
-                self.devices.append(metadata)
-            if isinstance(metadata, InterfaceMetadata):
-                self.interfaces.append(metadata)
-            if isinstance(metadata, ExporterIPAddressMetadata):
-                self.exporter_ip_addresses.append(metadata)
-            self.size += 1
-=======
     def append_metadata(self, metadata: DeviceMetadata | InterfaceMetadata):
         if isinstance(metadata, DeviceMetadata):
             self.devices.append(metadata)
@@ -577,5 +384,6 @@
             self.interfaces.append(metadata)
         if isinstance(metadata, TopologyLinkMetadata):
             self.links.append(metadata)
-        self.size += 1
->>>>>>> e8cbf41c
+        if isinstance(metadata, ExporterIPAddressMetadata):
+            self.exporter_ip_addresses.append(metadata)
+        self.size += 1