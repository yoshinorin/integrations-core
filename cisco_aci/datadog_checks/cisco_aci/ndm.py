# (C) Datadog, Inc. 2024-present
# All rights reserved
# Licensed under a 3-clause BSD style license (see LICENSE)

<<<<<<< HEAD

from six import PY3

if PY3:
    from datadog_checks.cisco_aci.models import (
        DeviceMetadata,
        ExporterIPAddressMetadata,
        InterfaceMetadata,
        NetworkDevicesMetadata,
        Node,
        PhysIf,
        TopSystemList,
    )
=======
from datadog_checks.cisco_aci.models import (
    DeviceMetadata,
    InterfaceMetadata,
    LldpAdjEp,
    NetworkDevicesMetadata,
    Node,
    PhysIf,
    SourceType,
    TopologyLinkDevice,
    TopologyLinkInterface,
    TopologyLinkMetadata,
    TopologyLinkSide,
)

from . import helpers
>>>>>>> e8cbf41c

VENDOR_CISCO = 'cisco'
PAYLOAD_METADATA_BATCH_SIZE = 100


def create_node_metadata(node_attrs, tags, namespace):
    """
    Create a DeviceMetadata object from a node's attributes
    """
    node = Node(attributes=node_attrs)
    hostname = node.attributes.name
    id_tags = common_tags(node.attributes.address, hostname, namespace)
    device_tags = [
        'device_vendor:{}'.format(VENDOR_CISCO),
        "source:cisco-aci",
    ]
    device = DeviceMetadata(
        id='{}:{}'.format(namespace, node.attributes.address),
        id_tags=id_tags,
        tags=device_tags + tags,
        name=hostname,
        ip_address=node.attributes.address,
        model=node.attributes.model,
        fabric_st=node.attributes.fabric_st,
        vendor=VENDOR_CISCO,
        version=node.attributes.version,
        serial_number=node.attributes.serial,
        device_type=node.attributes.device_type,
        pod_node_id=helpers.get_hostname_from_dn(node.attributes.dn),
    )
    return device


def create_interface_metadata(phys_if, address, namespace):
    """
    Create an InterfaceMetadata object from a physical interface
    """
    eth = PhysIf(**phys_if.get('l1PhysIf', {}))
    interface = InterfaceMetadata(
        device_id='{}:{}'.format(namespace, address),
        raw_id=eth.attributes.id,
        id_tags=['interface:{}'.format(eth.attributes.name)],
        index=eth.attributes.id,
        name=eth.attributes.name,
        alias=eth.attributes.id,
        description=eth.attributes.desc,
        mac_address=eth.attributes.router_mac,
        admin_status=eth.attributes.admin_st,
    )
    if eth.ethpm_phys_if:
        interface.oper_status = eth.ethpm_phys_if.attributes.oper_st

    return interface


<<<<<<< HEAD
def create_exporter_ip_address_metadata(namespace, top_systems):
    """
    Create an ExporterIPAddressMetadata object from a out-of-band mgmt IP that is available for every device
    """
    top_systems_list = TopSystemList(top_systems=top_systems)
    for top_system in top_systems_list.top_systems:
        yield ExporterIPAddressMetadata(
            device_id=namespace + ":" + top_system.attributes.address,
            exporter_ip_address=top_system.attributes.oob_mgmt_addr,
            prefixlen=top_system.attributes.oob_mgmt_addr_mask,
        )

=======
def create_topology_link_metadata(lldp_adj_eps, cdp_adj_eps, device_map, namespace):
    """
    Create a TopologyLinkMetadata object from LLDP or CDP (only LLDP is supported as of right now)
    """
    for lldp_adj_ep in lldp_adj_eps:
        lldp_adj_ep = LldpAdjEp(**lldp_adj_ep.get("lldpAdjEp", {}))
        lldp_attrs = lldp_adj_ep.attributes

        local_device_id = device_map.get(lldp_attrs.local_device_dn)
        local_interface_id = get_interface_dd_id(local_device_id, lldp_attrs.local_port_id)

        local = TopologyLinkSide(
            device=TopologyLinkDevice(dd_id=local_device_id),
            interface=TopologyLinkInterface(
                dd_id=local_interface_id,
                id=lldp_attrs.local_port_id,
                id_type='interface_name',
            ),
        )

        remote_device_dd_id = get_remote_device_dd_id(device_map, lldp_attrs.remote_device_dn, lldp_attrs.mgmt_ip)
        remote_device = TopologyLinkDevice(
            name=lldp_attrs.sys_name,
            description=lldp_attrs.sys_desc,
            id=lldp_attrs.chassis_id_v,
            id_type=lldp_attrs.chassis_id_t,
            ip_address=lldp_attrs.mgmt_ip,
        )
        if remote_device_dd_id:
            remote_device.dd_id = remote_device_dd_id
        remote_interface = TopologyLinkInterface(
            id=lldp_attrs.port_id_v,
            id_type=lldp_attrs.ndm_remote_interface_type,
            description=lldp_attrs.port_desc,
        )
        if remote_device_dd_id:
            remote_interface.dd_id = get_interface_dd_id(remote_device_dd_id, lldp_attrs.remote_port_id)

        remote = TopologyLinkSide(
            device=remote_device,
            interface=remote_interface,
        )

        if remote_device_dd_id:
            link_id = (
                f"{local_device_id}:{get_raw_id(lldp_attrs.local_port_id)}.{get_raw_id(lldp_attrs.remote_port_id)}"
            )
        else:
            link_id = f"{local_device_id}:{get_raw_id(lldp_attrs.local_port_id)}.{lldp_attrs.remote_port_index}"

        yield TopologyLinkMetadata(
            id=link_id,
            source_type=SourceType.LLDP,
            local=local,
            remote=remote,
        )


def get_remote_device_dd_id(device_map, remote_device_dn, mgmt_ip) -> str | None:
    """
    Get the Cisco DN for a remote device, if the device is in the device map then
    check that it matches the management IP of the LLDP neighbor, then return it
    """
    device_id = device_map.get(remote_device_dn, "")
    if device_id:
        if device_id.endswith(mgmt_ip):
            return device_id
    return None


def get_interface_dd_id(device_id: str, port_id: str) -> str:
    """
    Create the interface DD ID based off of the device DD ID and port ID
    ex: default:10.0.200.1:cisco_aci-eth1/1
    """
    raw_id = get_raw_id(port_id)
    return f"{device_id}:{raw_id}"


def get_raw_id(raw_id, raw_id_type="cisco-aci") -> str:
    """
    Create the interface raw ID, based on the type (cisco-aci) and the interface's identifier
    separated by a hyphen - ex: cisco-aci-eth1/1
    """
    return f"{raw_id_type}-{raw_id}"


def get_device_ip_mapping(devices):
    """
    Create a mapping of node ID to device ID
    ex: pod-1-node-1 -> default:10.100.0.1
    """
    devices_map = {}
    for device in devices:
        key = device.pod_node_id
        devices_map[key] = device.id
    return devices_map

>>>>>>> e8cbf41c

def get_device_info(device):
    """
    Get device ID and node ID from a device object
    """
    for tag in device.tags:
        if tag.startswith('node_id'):
            node_id = tag.split(':')[1]
            break
    return device.id, node_id


<<<<<<< HEAD
def batch_payloads(namespace, devices, interfaces, exporter_ip_addresses, collect_ts):
=======
def batch_payloads(namespace, devices, interfaces, links, collect_ts):
>>>>>>> e8cbf41c
    """
    Batch payloads into NetworkDevicesMetadata objects
    """
    network_devices_metadata = NetworkDevicesMetadata(namespace=namespace, collect_timestamp=collect_ts)
    for device in devices:
        current_payload, new_payload = append_to_payload(device, network_devices_metadata, namespace, collect_ts)
        if new_payload:
            yield current_payload
            network_devices_metadata = new_payload

    for interface in interfaces:
        current_payload, new_payload = append_to_payload(interface, network_devices_metadata, namespace, collect_ts)
        if new_payload:
            yield current_payload
            network_devices_metadata = new_payload

<<<<<<< HEAD
    for exporter_ip_address in exporter_ip_addresses:
        current_payload, new_payload = append_to_payload(
            exporter_ip_address, network_devices_metadata, namespace, collect_ts
        )
=======
    for link in links:
        current_payload, new_payload = append_to_payload(link, network_devices_metadata, namespace, collect_ts)
>>>>>>> e8cbf41c
        if new_payload:
            yield current_payload
            network_devices_metadata = new_payload

    yield network_devices_metadata


def append_to_payload(item, current_payload, namespace, collect_ts):
    """
    Append metadata to a NetworkDevicesMetadata payload, creating a new payload if batch size is reached
    """
    if current_payload.size < PAYLOAD_METADATA_BATCH_SIZE:
        current_payload.append_metadata(item)
        return current_payload, None
    else:
        new_payload = NetworkDevicesMetadata(namespace=namespace, collect_timestamp=collect_ts)
        new_payload.append_metadata(item)
        return current_payload, new_payload


def common_tags(address, hostname, namespace):
    """
    Return a list of common tags (following NDM standards) for a device
    """
    return [
        'device_ip:{}'.format(address),
        'device_namespace:{}'.format(namespace),
        'device_hostname:{}'.format(hostname),
        'device_id:{}:{}'.format(namespace, address),
    ]<|MERGE_RESOLUTION|>--- conflicted
+++ resolved
@@ -2,23 +2,9 @@
 # All rights reserved
 # Licensed under a 3-clause BSD style license (see LICENSE)
 
-<<<<<<< HEAD
-
-from six import PY3
-
-if PY3:
-    from datadog_checks.cisco_aci.models import (
-        DeviceMetadata,
-        ExporterIPAddressMetadata,
-        InterfaceMetadata,
-        NetworkDevicesMetadata,
-        Node,
-        PhysIf,
-        TopSystemList,
-    )
-=======
 from datadog_checks.cisco_aci.models import (
     DeviceMetadata,
+    ExporterIPAddressMetadata,
     InterfaceMetadata,
     LldpAdjEp,
     NetworkDevicesMetadata,
@@ -29,10 +15,10 @@
     TopologyLinkInterface,
     TopologyLinkMetadata,
     TopologyLinkSide,
+    TopSystemList,
 )
 
 from . import helpers
->>>>>>> e8cbf41c
 
 VENDOR_CISCO = 'cisco'
 PAYLOAD_METADATA_BATCH_SIZE = 100
@@ -88,20 +74,6 @@
     return interface
 
 
-<<<<<<< HEAD
-def create_exporter_ip_address_metadata(namespace, top_systems):
-    """
-    Create an ExporterIPAddressMetadata object from a out-of-band mgmt IP that is available for every device
-    """
-    top_systems_list = TopSystemList(top_systems=top_systems)
-    for top_system in top_systems_list.top_systems:
-        yield ExporterIPAddressMetadata(
-            device_id=namespace + ":" + top_system.attributes.address,
-            exporter_ip_address=top_system.attributes.oob_mgmt_addr,
-            prefixlen=top_system.attributes.oob_mgmt_addr_mask,
-        )
-
-=======
 def create_topology_link_metadata(lldp_adj_eps, cdp_adj_eps, device_map, namespace):
     """
     Create a TopologyLinkMetadata object from LLDP or CDP (only LLDP is supported as of right now)
@@ -160,6 +132,19 @@
         )
 
 
+def create_exporter_ip_address_metadata(namespace, top_systems):
+    """
+    Create an ExporterIPAddressMetadata object from a out-of-band mgmt IP that is available for every device
+    """
+    top_systems_list = TopSystemList(top_systems=top_systems)
+    for top_system in top_systems_list.top_systems:
+        yield ExporterIPAddressMetadata(
+            device_id=namespace + ":" + top_system.attributes.address,
+            exporter_ip_address=top_system.attributes.oob_mgmt_addr,
+            prefixlen=top_system.attributes.oob_mgmt_addr_mask,
+        )
+
+
 def get_remote_device_dd_id(device_map, remote_device_dn, mgmt_ip) -> str | None:
     """
     Get the Cisco DN for a remote device, if the device is in the device map then
@@ -200,7 +185,6 @@
         devices_map[key] = device.id
     return devices_map
 
->>>>>>> e8cbf41c
 
 def get_device_info(device):
     """
@@ -213,11 +197,7 @@
     return device.id, node_id
 
 
-<<<<<<< HEAD
-def batch_payloads(namespace, devices, interfaces, exporter_ip_addresses, collect_ts):
-=======
-def batch_payloads(namespace, devices, interfaces, links, collect_ts):
->>>>>>> e8cbf41c
+def batch_payloads(namespace, devices, interfaces, links, exporter_ip_addresses, collect_ts):
     """
     Batch payloads into NetworkDevicesMetadata objects
     """
@@ -234,15 +214,16 @@
             yield current_payload
             network_devices_metadata = new_payload
 
-<<<<<<< HEAD
+    for link in links:
+        current_payload, new_payload = append_to_payload(link, network_devices_metadata, namespace, collect_ts)
+        if new_payload:
+            yield current_payload
+            network_devices_metadata = new_payload
+
     for exporter_ip_address in exporter_ip_addresses:
         current_payload, new_payload = append_to_payload(
             exporter_ip_address, network_devices_metadata, namespace, collect_ts
         )
-=======
-    for link in links:
-        current_payload, new_payload = append_to_payload(link, network_devices_metadata, namespace, collect_ts)
->>>>>>> e8cbf41c
         if new_payload:
             yield current_payload
             network_devices_metadata = new_payload
