--- conflicted
+++ resolved
@@ -7,29 +7,21 @@
       - name: queue_manager_process
         description: |
           A regular expression that must match the command line of a running process in
-<<<<<<< HEAD
-          order for the check to run. A `<queue_manager>` placeholder is supported which
-          represents the value of the `queue_manager` option.
-=======
           order for the check to run, which is useful if running MQ in a failover mode.
           A `<queue_manager>` placeholder is supported which represents the value of
           the `queue_manager` option defined in each check instance.
 
           This option is only available on Agent 7+.
->>>>>>> dedf3bc7
         value:
           display_default: null
           example: amqpcsea <queue_manager>
           type: string
-<<<<<<< HEAD
-=======
       - name: queue_manager_process_limit
         description: What is the maximun number of active queue managers in the failover set up.
         value:
           display_default: 1
           example: 1
           type: integer
->>>>>>> dedf3bc7
       - template: init_config/default
   - template: instances
     options:
@@ -277,33 +269,17 @@
       - name: queue_manager_process
         description: |
           A regular expression that must match the command line of a running process in
-<<<<<<< HEAD
-          order for the check to run. A `<queue_manager>` placeholder is supported which
-          represents the value of the `queue_manager` option.
-=======
           order for the check to run, which is useful if running MQ in a failover mode.
           A `<queue_manager>` placeholder is supported which represents the value of
           the `queue_manager` option.
 
           This option is only available on Agent 7+.
->>>>>>> dedf3bc7
 
           This overrides the `queue_manager_process` option in the `init_config` section.
         value:
           display_default: null
           example: amqpcsea <queue_manager>
           type: string
-<<<<<<< HEAD
-      - name: process_isolation
-        description: |
-          Whether to run the check in a separate process.
-
-          WARNING: In this mode, connection persistence is disabled.
-        value:
-          example: false
-          type: boolean
-=======
->>>>>>> dedf3bc7
       - template: instances/default
   - template: logs
     example:
