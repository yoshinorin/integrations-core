--- conflicted
+++ resolved
@@ -3462,7 +3462,6 @@
     )
 
 
-<<<<<<< HEAD
 @pytest.mark.usefixtures("mock_type", "mock_threadpool", "mock_api")
 def test_vsan_metrics_included_in_check(aggregator, realtime_instance, dd_run_check, caplog):
     realtime_instance['collect_vsan_data'] = True
@@ -3604,7 +3603,8 @@
 
     dd_run_check(check)
     assert "Skipping host world because it was filtered" in caplog.text
-=======
+
+
 @pytest.mark.usefixtures("mock_type", "mock_threadpool", "mock_api", "mock_rest_api")
 def test_hostname_case_lower(aggregator, realtime_instance, dd_run_check, datadog_agent):
     realtime_instance['hostname_transform'] = 'lower'
@@ -3971,5 +3971,4 @@
 def test_hostname_case_invalid_value(realtime_instance):
     realtime_instance['hostname_transform'] = 'something else'
     with pytest.raises(ConfigurationError):
-        _ = VSphereCheck('vsphere', {}, [realtime_instance])
->>>>>>> 68805b3c
+        _ = VSphereCheck('vsphere', {}, [realtime_instance])