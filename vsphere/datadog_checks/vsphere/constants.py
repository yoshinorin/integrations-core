--- conflicted
+++ resolved
@@ -219,7 +219,6 @@
     'ScheduledTaskEvent',
 ]
 
-<<<<<<< HEAD
 VSAN_CLUSTER_PREFIX = 'vsan.cluster.'
 VSAN_HOST_PREFIX = 'vsan.host.'
 VSAN_DISK_PREFIX = 'vsan.disk.'
@@ -235,6 +234,5 @@
     'vsan.health.test.vsanhardwarecert.event',
     'vsan.health.test.hciskip.event',
 ]
-=======
-HOSTNAME_CASE_OPTIONS = ['default', 'lower', 'upper']
->>>>>>> 68805b3c
+
+HOSTNAME_CASE_OPTIONS = ['default', 'lower', 'upper']