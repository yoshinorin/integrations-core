# (C) Datadog, Inc. 2018-present
# All rights reserved
# Licensed under a 3-clause BSD style license (see LICENSE)
import os
from copy import deepcopy

import mock
import pytest

from datadog_checks.dev.utils import get_metadata_metrics
from datadog_checks.nginx import Nginx
from datadog_checks.nginx.metrics import COUNT_METRICS

from .common import ALL_PLUS_METRICS, CHECK_NAME, FIXTURES_PATH, TAGS
from .utils import mocked_perform_request


def _assert_all_metrics_and_metadata(aggregator):
    aggregator.assert_metrics_using_metadata(get_metadata_metrics(), check_submission_type=True)
    for metric in ALL_PLUS_METRICS:
        aggregator.assert_metric(metric, at_least=0)

    aggregator.assert_all_metrics_covered()


def _assert_num_metrics(aggregator, num_expected):
    total = 0
    for m in aggregator.metric_names:
        total += len(aggregator.metrics(m))
    assert total == num_expected


def test_flatten_json(check, instance):
    check = check(instance)
    with open(os.path.join(FIXTURES_PATH, 'nginx_plus_in.json')) as f:
        parsed = check.parse_json(f.read())
        parsed.sort()

    with open(os.path.join(FIXTURES_PATH, 'nginx_plus_out.python')) as f:
        expected = eval(f.read())

    # Check that the parsed test data is the same as the expected output
    assert parsed == expected


def test_flatten_json_timestamp(check, instance):
    check = check(instance)
    assert (
        check.parse_json(
            """
    {"timestamp": "2018-10-23T12:12:23.123212Z"}
    """
        )
        == [('nginx.timestamp', 1540296743, [], 'gauge')]
    )


def test_plus_api_v2(check, instance_plus_v7, aggregator):
    instance = deepcopy(instance_plus_v7)
    instance['plus_api_version'] = 2

    check = check(instance)
    check._perform_request = mock.MagicMock(side_effect=mocked_perform_request)
    check.check(instance)

    _assert_num_metrics(aggregator, 1199)
    _assert_all_metrics_and_metadata(aggregator)


@pytest.mark.parametrize('only_query_enabled_endpoints', [(True), (False)])
def test_plus_api_no_stream(check, instance_plus_v7_no_stream, aggregator, only_query_enabled_endpoints):
    instance = deepcopy(instance_plus_v7_no_stream)
    instance['plus_api_version'] = 2
    instance['only_query_enabled_endpoints'] = only_query_enabled_endpoints

    check = check(instance)
    check._perform_request = mock.MagicMock(side_effect=mocked_perform_request)
    check.check(instance)

    _assert_num_metrics(aggregator, 891)
    _assert_all_metrics_and_metadata(aggregator)


def test_plus_api_v3(check, instance_plus_v7, aggregator):
    instance = deepcopy(instance_plus_v7)
    instance['plus_api_version'] = 3
    check = check(instance)
    check._perform_request = mock.MagicMock(side_effect=mocked_perform_request)
    check.check(instance)

    _assert_num_metrics(aggregator, 1210)
    _assert_all_metrics_and_metadata(aggregator)

    aggregator.assert_metric_has_tag('nginx.stream.zone_sync.zone.records_total', 'zone:zone1', count=1)
    aggregator.assert_metric_has_tag('nginx.stream.zone_sync.zone.records_total', 'zone:zone2', count=1)
    aggregator.assert_metric_has_tag('nginx.stream.zone_sync.zone.records_total_count', 'zone:zone2', count=1)


<<<<<<< HEAD
def test_plus_api_v4(check, instance_plus_v7, aggregator):
    instance = deepcopy(instance_plus_v7)
=======
def test_plus_api_v4(check, instance, aggregator):
    instance = deepcopy(instance)
    instance['use_plus_api'] = True
    instance['use_plus_api_stream'] = True
>>>>>>> 6a456b32
    instance['plus_api_version'] = 4
    check = check(instance)
    check._perform_request = mock.MagicMock(side_effect=mocked_perform_request)
    check.check(instance)

    # total number of metrics should be same as v3
    _assert_num_metrics(aggregator, 1210)
    _assert_all_metrics_and_metadata(aggregator)


<<<<<<< HEAD
def test_plus_api_v5(check, instance_plus_v7, aggregator):
    instance = deepcopy(instance_plus_v7)
=======
def test_plus_api_v5(check, instance, aggregator):
    instance = deepcopy(instance)
    instance['use_plus_api'] = True
    instance['use_plus_api_stream'] = True
>>>>>>> 6a456b32
    instance['plus_api_version'] = 5
    check = check(instance)
    check._perform_request = mock.MagicMock(side_effect=mocked_perform_request)
    check.check(instance)

    # total number of metrics should be higher than v4 w/ resolvers and http location zones data
    _assert_num_metrics(aggregator, 1252)
    _assert_all_metrics_and_metadata(aggregator)

    base_tags = ['bar:bar', 'foo:foo']

    # resolvers endpoint
    resolvers_tags = base_tags + ['resolver:resolver-http']
    aggregator.assert_metric('nginx.resolver.responses.noerror', value=0, tags=resolvers_tags, count=1)

    # http location zones endpoint w/out code data
    location_zone_tags = base_tags + ['location_zone:swagger']
    location_zone_code_tags = location_zone_tags + ['code:404']

    aggregator.assert_metric(
        'nginx.location_zone.requests',
        value=2117,
        metric_type=aggregator.MONOTONIC_COUNT,
        tags=location_zone_tags,
        count=1,
    )
    aggregator.assert_metric(
        'nginx.location_zone.responses.code',
        value=21,
        metric_type=aggregator.MONOTONIC_COUNT,
        tags=location_zone_code_tags,
        count=0,
    )
    aggregator.assert_metric(
        'nginx.location_zone.responses.total',
        value=2117,
        metric_type=aggregator.MONOTONIC_COUNT,
        tags=location_zone_tags,
        count=1,
    )
    aggregator.assert_metric(
        'nginx.location_zone.responses.total',
        value=2117,
        metric_type=aggregator.GAUGE,
        tags=location_zone_tags,
        count=0,
    )

    # no limit conns endpoint
    conn_tags = base_tags + ['limit_conn:addr']
    aggregator.assert_metric(
        'nginx.stream.limit_conn.rejected', value=0, metric_type=aggregator.MONOTONIC_COUNT, tags=conn_tags, count=0
    )


<<<<<<< HEAD
def test_plus_api_v6(check, instance_plus_v7, aggregator):
    instance = deepcopy(instance_plus_v7)
=======
def test_plus_api_v6(check, instance, aggregator):
    instance = deepcopy(instance)
    instance['use_plus_api'] = True
    instance['use_plus_api_stream'] = True
>>>>>>> 6a456b32
    instance['plus_api_version'] = 6
    check = check(instance)
    check._perform_request = mock.MagicMock(side_effect=mocked_perform_request)
    check.check(instance)

    # total number of metrics should be higher than v5 w/ http limit conns, http limit reqs, and stream limit conns
    _assert_num_metrics(aggregator, 1268)
    _assert_all_metrics_and_metadata(aggregator)

    base_tags = ['bar:bar', 'foo:foo']

    # same tests for v3
    aggregator.assert_metric_has_tag('nginx.stream.zone_sync.zone.records_total', 'zone:zone1', count=1)
    aggregator.assert_metric_has_tag('nginx.stream.zone_sync.zone.records_total', 'zone:zone2', count=1)

    # stream limit conns endpoint
    conn_tags = base_tags + ['limit_conn:addr']
    aggregator.assert_metric(
        'nginx.stream.limit_conn.rejected', value=0, metric_type=aggregator.MONOTONIC_COUNT, tags=conn_tags, count=1
    )

    # http limit conns endpoint
    aggregator.assert_metric(
        'nginx.limit_conn.rejected_dry_run',
        value=19864,
        metric_type=aggregator.MONOTONIC_COUNT,
        tags=conn_tags,
        count=1,
    )

    # http limit reqs endpoint
    limit_req_tags = base_tags + ['limit_req:one']
    aggregator.assert_metric(
        'nginx.limit_req.delayed_dry_run',
        value=322948,
        metric_type=aggregator.MONOTONIC_COUNT,
        tags=limit_req_tags,
        count=1,
    )

    # http server zones endpoint does not have code information
    code_tags = base_tags + ['code:200', 'server_zone:hg.nginx.org']
    aggregator.assert_metric(
        'nginx.server_zone.responses.code',
        value=803845,
        metric_type=aggregator.MONOTONIC_COUNT,
        tags=code_tags,
        count=0,
    )


<<<<<<< HEAD
@pytest.mark.parametrize('only_query_enabled_endpoints', [(True), (False)])
def test_plus_api_v7(check, instance_plus_v7, aggregator, only_query_enabled_endpoints):
    instance = deepcopy(instance_plus_v7)
    instance['only_query_enabled_endpoints'] = only_query_enabled_endpoints
=======
def test_plus_api_v7(check, instance, aggregator):
    instance = deepcopy(instance)
    instance['use_plus_api'] = True
    instance['use_plus_api_stream'] = True
    instance['plus_api_version'] = 7
>>>>>>> 6a456b32
    check = check(instance)
    check._perform_request = mock.MagicMock(side_effect=mocked_perform_request)
    check.check(instance)

    # total number of metrics should be higher than v6
    # with codes data for http upstream, http server zones, and http location zone
    _assert_num_metrics(aggregator, 1342)
    _assert_all_metrics_and_metadata(aggregator)

    base_tags = ['bar:bar', 'foo:foo']

    # same tests for v3
    aggregator.assert_metric_has_tag('nginx.stream.zone_sync.zone.records_total', 'zone:zone1', count=1)
    aggregator.assert_metric_has_tag('nginx.stream.zone_sync.zone.records_total', 'zone:zone2', count=1)

    # http location zones endpoint
    location_zone_tags = base_tags + ['location_zone:swagger']
    location_zone_code_tags = location_zone_tags + ['code:404']

    aggregator.assert_metric(
        'nginx.location_zone.requests',
        value=1895,
        metric_type=aggregator.MONOTONIC_COUNT,
        tags=location_zone_tags,
        count=1,
    )
    aggregator.assert_metric(
        'nginx.location_zone.responses.code',
        value=1,
        metric_type=aggregator.MONOTONIC_COUNT,
        tags=location_zone_code_tags,
        count=1,
    )

    # http server zones endpoint
    code_tags = base_tags + ['code:200', 'server_zone:hg.nginx.org']
    aggregator.assert_metric(
        'nginx.server_zone.responses.code',
        value=803845,
        metric_type=aggregator.MONOTONIC_COUNT,
        tags=code_tags,
        count=1,
    )

    # http limit reqs endpoint
    limit_req_tags = base_tags + ['limit_req:one']
    aggregator.assert_metric(
        'nginx.limit_req.delayed_dry_run',
        value=322948,
        metric_type=aggregator.MONOTONIC_COUNT,
        tags=limit_req_tags,
        count=1,
    )

    # http upstreams endpoint
    upstream_tags = base_tags + ['server:10.0.0.42:8084', 'upstream:demo-backend']
    aggregator.assert_metric(
        'nginx.upstream.peers.health_checks.unhealthy_count',
        value=0,
        metric_type=aggregator.MONOTONIC_COUNT,
        tags=upstream_tags,
        count=1,
    )
    aggregator.assert_metric(
        'nginx.upstream.peers.fails_count',
        value=4865455.0,
        metric_type=aggregator.MONOTONIC_COUNT,
        tags=upstream_tags,
        count=1,
    )

    upstream_code_tags = base_tags + ['code:200', 'server:10.0.0.42:8084', 'upstream:demo-backend']
    aggregator.assert_metric(
        'nginx.upstream.peers.responses.code',
        value=12960954,
        metric_type=aggregator.MONOTONIC_COUNT,
        tags=upstream_code_tags,
        count=1,
    )

    # resolvers endpoint
    resolvers_tags = base_tags + ['resolver:resolver-http']
    aggregator.assert_metric(
        'nginx.resolver.responses.noerror',
        value=0,
        metric_type=aggregator.MONOTONIC_COUNT,
        tags=resolvers_tags,
        count=1,
    )

    # stream limit conns endpoint
    conn_tags = base_tags + ['limit_conn:addr']
    aggregator.assert_metric(
        'nginx.stream.limit_conn.rejected', value=0, metric_type=aggregator.MONOTONIC_COUNT, tags=conn_tags, count=1
    )

    # http limit conns endpoint
    aggregator.assert_metric(
        'nginx.limit_conn.rejected_dry_run',
        value=19864,
        metric_type=aggregator.MONOTONIC_COUNT,
        tags=conn_tags,
        count=1,
    )

    # ensure all count metrics are submitted in v7
    for metric_name in COUNT_METRICS:
        aggregator.assert_metric(metric_name, at_least=1)


def test_nest_payload(check, instance):
    check = check(instance)
    keys = ["foo", "bar"]
    payload = {"key1": "val1", "key2": "val2"}

    result = check._nest_payload(keys, payload)
    expected = {"foo": {"bar": payload}}

    assert result == expected


def test_plus_api_v7_no_stream(check, instance, aggregator):
    instance = deepcopy(instance)
    instance['use_plus_api'] = True
    instance['use_plus_api_stream'] = False
    instance['plus_api_version'] = 7
    check = check(instance)
    check._perform_request = mock.MagicMock(side_effect=mocked_perform_request)
    check.check(instance)

    # Number of metrics should be low since stream is disabled
    _assert_num_metrics(aggregator, 1020)
    _assert_all_metrics_and_metadata(aggregator)

    base_tags = ['bar:bar', 'foo:foo']

    # test that stream metrics are not emitted
    aggregator.assert_metric('nginx.stream.zone_sync.zone.records_total', count=0)
    aggregator.assert_metric('nginx.stream.limit_conn.rejected', count=0)

    # http server zones endpoint
    code_tags = base_tags + ['code:200', 'server_zone:hg.nginx.org']
    aggregator.assert_metric(
        'nginx.server_zone.responses.code',
        value=803845,
        metric_type=aggregator.MONOTONIC_COUNT,
        tags=code_tags,
        count=1,
    )

    # http upstreams endpoint
    upstream_tags = base_tags + ['server:10.0.0.42:8084', 'upstream:demo-backend']
    aggregator.assert_metric(
        'nginx.upstream.peers.health_checks.unhealthy_count',
        value=0,
        metric_type=aggregator.MONOTONIC_COUNT,
        tags=upstream_tags,
        count=1,
    )


@pytest.mark.parametrize(
    'test_case, extra_config, expected_http_kwargs',
    [
        (
            "legacy auth config",
            {'user': 'legacy_foo', 'password': 'legacy_bar'},
            {'auth': ('legacy_foo', 'legacy_bar')},
        ),
        ("new auth config", {'username': 'new_foo', 'password': 'new_bar'}, {'auth': ('new_foo', 'new_bar')}),
        ("legacy ssl config True", {'ssl_validation': True}, {'verify': True}),
        ("legacy ssl config False", {'ssl_validation': False}, {'verify': False}),
    ],
)
def test_config(check, instance, test_case, extra_config, expected_http_kwargs):
    instance = deepcopy(instance)
    instance.update(extra_config)

    c = check(instance)

    with mock.patch('datadog_checks.base.utils.http.requests') as r:
        r.get.return_value = mock.MagicMock(status_code=200, content=b'{}')

        c.check(instance)

        http_wargs = dict(
            auth=mock.ANY,
            cert=mock.ANY,
            headers=mock.ANY,
            proxies=mock.ANY,
            timeout=mock.ANY,
            verify=mock.ANY,
            allow_redirects=mock.ANY,
        )
        http_wargs.update(expected_http_kwargs)

        r.get.assert_called_with('http://localhost:8080/nginx_status', **http_wargs)


def test_no_version(check, instance, caplog):
    c = check(instance)

    with mock.patch('datadog_checks.base.utils.http.requests') as r:
        r.get.return_value = mock.MagicMock(status_code=200, content=b'{}', headers={'server': 'nginx'})

        c.check(instance)

    errors = [record for record in caplog.records if record.levelname == "ERROR"]
    assert not errors


def test_emit_generic_and_non_generic_tags_by_default(instance):
    instance = deepcopy(instance)
    instance['disable_generic_tags'] = False
    check = Nginx(CHECK_NAME, {}, [instance])
    extra_tags = ['host:localhost']
    tags = TAGS + extra_tags
    normalised_tags = TAGS + ['nginx_host:localhost', 'host:localhost']
    assert set(normalised_tags) == set(check._normalize_tags_type(tags))


def test_emit_non_generic_tags_when_disabled(instance):
    instance = deepcopy(instance)
    instance['disable_generic_tags'] = True
    check = Nginx(CHECK_NAME, {}, [instance])
    extra_tags = ['host:localhost']
    tags = TAGS + extra_tags
    normalised_tags = TAGS + ['nginx_host:localhost']
    assert set(normalised_tags) == set(check._normalize_tags_type(tags))


@pytest.mark.parametrize(
    'version, use_stream, expected_endpoints',
    [
        (
            7,
            True,
            [
                ('http/requests', ['requests']),
                ('processes', ['processes']),
                ('http/server_zones', ['server_zones']),
                ('http/upstreams', ['upstreams']),
                ('http/limit_conns', ['limit_conns']),
                ('http/location_zones', ['location_zones']),
                ('http/limit_reqs', ['limit_reqs']),
                ('nginx', []),
                ('ssl', ['ssl']),
                ('http/caches', ['caches']),
                ('connections', ['connections']),
                ('resolvers', ['resolvers']),
                ('slabs', ['slabs']),
                ('stream/limit_conns', ['stream', 'limit_conns']),
                ('stream/server_zones', ['stream', 'server_zones']),
                ('stream/zone_sync', ['stream', 'zone_sync']),
                ('stream/upstreams', ['stream', 'upstreams']),
            ],
        ),
        (
            7,
            False,
            [
                ('http/requests', ['requests']),
                ('processes', ['processes']),
                ('http/server_zones', ['server_zones']),
                ('http/upstreams', ['upstreams']),
                ('http/limit_conns', ['limit_conns']),
                ('http/location_zones', ['location_zones']),
                ('http/limit_reqs', ['limit_reqs']),
                ('nginx', []),
                ('ssl', ['ssl']),
                ('http/caches', ['caches']),
                ('connections', ['connections']),
                ('resolvers', ['resolvers']),
                ('slabs', ['slabs']),
            ],
        ),
        (
            2,
            False,
            [
                ('http/requests', ['requests']),
                ('processes', ['processes']),
                ('http/server_zones', ['server_zones']),
                ('http/upstreams', ['upstreams']),
                ('nginx', []),
                ('ssl', ['ssl']),
                ('http/caches', ['caches']),
                ('connections', ['connections']),
                ('slabs', ['slabs']),
            ],
        ),
    ],
)
def test_get_enabled_endpoints(check, instance_plus_v7, version, use_stream, expected_endpoints):

    instance = deepcopy(instance_plus_v7)
    instance['use_plus_api_stream'] = use_stream
    instance['plus_api_version'] = version
    check = check(instance)
    check._perform_request = mock.MagicMock(side_effect=mocked_perform_request)

    assert sorted(list(check._get_enabled_endpoints())) == sorted(expected_endpoints)<|MERGE_RESOLUTION|>--- conflicted
+++ resolved
@@ -96,15 +96,8 @@
     aggregator.assert_metric_has_tag('nginx.stream.zone_sync.zone.records_total_count', 'zone:zone2', count=1)
 
 
-<<<<<<< HEAD
 def test_plus_api_v4(check, instance_plus_v7, aggregator):
     instance = deepcopy(instance_plus_v7)
-=======
-def test_plus_api_v4(check, instance, aggregator):
-    instance = deepcopy(instance)
-    instance['use_plus_api'] = True
-    instance['use_plus_api_stream'] = True
->>>>>>> 6a456b32
     instance['plus_api_version'] = 4
     check = check(instance)
     check._perform_request = mock.MagicMock(side_effect=mocked_perform_request)
@@ -115,15 +108,8 @@
     _assert_all_metrics_and_metadata(aggregator)
 
 
-<<<<<<< HEAD
 def test_plus_api_v5(check, instance_plus_v7, aggregator):
     instance = deepcopy(instance_plus_v7)
-=======
-def test_plus_api_v5(check, instance, aggregator):
-    instance = deepcopy(instance)
-    instance['use_plus_api'] = True
-    instance['use_plus_api_stream'] = True
->>>>>>> 6a456b32
     instance['plus_api_version'] = 5
     check = check(instance)
     check._perform_request = mock.MagicMock(side_effect=mocked_perform_request)
@@ -179,15 +165,8 @@
     )
 
 
-<<<<<<< HEAD
 def test_plus_api_v6(check, instance_plus_v7, aggregator):
     instance = deepcopy(instance_plus_v7)
-=======
-def test_plus_api_v6(check, instance, aggregator):
-    instance = deepcopy(instance)
-    instance['use_plus_api'] = True
-    instance['use_plus_api_stream'] = True
->>>>>>> 6a456b32
     instance['plus_api_version'] = 6
     check = check(instance)
     check._perform_request = mock.MagicMock(side_effect=mocked_perform_request)
@@ -239,18 +218,10 @@
     )
 
 
-<<<<<<< HEAD
 @pytest.mark.parametrize('only_query_enabled_endpoints', [(True), (False)])
 def test_plus_api_v7(check, instance_plus_v7, aggregator, only_query_enabled_endpoints):
     instance = deepcopy(instance_plus_v7)
     instance['only_query_enabled_endpoints'] = only_query_enabled_endpoints
-=======
-def test_plus_api_v7(check, instance, aggregator):
-    instance = deepcopy(instance)
-    instance['use_plus_api'] = True
-    instance['use_plus_api_stream'] = True
-    instance['plus_api_version'] = 7
->>>>>>> 6a456b32
     check = check(instance)
     check._perform_request = mock.MagicMock(side_effect=mocked_perform_request)
     check.check(instance)
