# MongoDB check

## Overview

Connect MongoDB to Datadog in order to:

* Visualize key MongoDB metrics.
* Correlate MongoDB performance with the rest of your applications.

## Setup
### Installation

<<<<<<< HEAD
The MongoDB check is packaged with the Agent, to start gathering your MongoDB metrics and logs, [install the Agent](https://app.datadoghq.com/account/settings#agent) on your MongoDB masters.  
If you need the newest version of the check, install the `dd-check-mongo` package.
=======
The MongoDB check is packaged with the Agent, so simply [install the Agent](https://app.datadoghq.com/account/settings#agent) on your MongoDB masters. 

If you need the newest version of the MongoDB check, install the `dd-check-mongo` package; this package's check overrides the one packaged with the Agent. See the [integrations-core](https://github.com/DataDog/integrations-core#installing-the-integrations) repository for more details.
>>>>>>> 11d5b840

### Configuration

Create a file `mongodb.yaml` in the Agent's `conf.d` directory.

#### Prepare MongoDB

In a Mongo shell, create a read-only user for the Datadog Agent in the `admin` database:

```
# Authenticate as the admin user.
use admin
db.auth("admin", "<YOUR_MONGODB_ADMIN_PASSWORD>")

# On MongoDB 2.x, use the addUser command.
db.addUser("datadog", "<UNIQUEPASSWORD>", true)

# On MongoDB 3.x or higher, use the createUser command.
db.createUser({
  "user":"datadog",
  "pwd": "<UNIQUEPASSWORD>",
  "roles" : [
    {role: 'read', db: 'admin' },
    {role: 'clusterMonitor', db: 'admin'},
    {role: 'read', db: 'local' }
  ]
})
```

#### Metric Collection

<<<<<<< HEAD
1. Add this configuration setup to your `mongodb.yaml` file to start gathering your [Mongodb Metrics](#metrics)
  ```
  init_config:
=======
Create a file `mongo.yaml` in the Agent's `conf.d` directory. See the [sample mongo.yaml](https://github.com/DataDog/integrations-core/blob/master/mongo/conf.yaml.example) for all available configuration options:
>>>>>>> 11d5b840

  instances:
    - server: mongodb://datadog:<UNIQUEPASSWORD>@localhost:27017/admin
      additional_metrics:
        - collection       # collect metrics for each collection
        - metrics.commands 
        - tcmalloc
        - top
  ```
  See the [sample mongodb.yaml](https://github.com/DataDog/integrations-core/blob/master/mongo/conf.yaml.example) for all available configuration options

2. [Restart the Agent](https://docs.datadoghq.com/agent/faq/start-stop-restart-the-datadog-agent) to start sending MongoDB metrics to Datadog.

#### Log Collection

**Available for agent >6.0**

1. Collecting logs is disabled by default in the Datadog Agent, you need to enable it in datadog.yaml:
  ```
  logs_enabled: true
  ```

2. Add this configuration setup to your `mongodb.yaml` file to start collecting your Mongodb Logs:
  ```
  logs:
      - type: file
        path: /var/log/mongodb/mongodb.log
        service: mongo
        source: mongodb
  ```
  Change the `service` and `path` parameter values and configure it for your environment.  
  See the [sample mongodb.yaml](https://github.com/DataDog/integrations-core/blob/master/mongo/conf.yaml.example) for all available configuration options

3. [Restart the Agent](https://docs.datadoghq.com/agent/faq/start-stop-restart-the-datadog-agent) 

**Learn more about Log collection [here](https://docs.datadoghq.com/logs)**

### Validation

[Run the Agent's `info` subcommand](https://docs.datadoghq.com/agent/faq/agent-status-and-information/) and look for `mongo` under the Checks section:

```
Checks
======
  [...]

  mongo
  -------
    - instance #0 [OK]
    - Collected 26 metrics, 1 event & 1 service check

  [...]
```

## Compatibility

The MongoDB check is compatible with all major platforms.

## Data Collected
### Metrics

See [metadata.csv](https://github.com/DataDog/integrations-core/blob/master/mongo/metadata.csv) for a list of metrics provided by this check.

See the [MongoDB 3.0 Manual](https://docs.mongodb.org/manual/reference/command/dbStats/) for more detailed descriptions of some of these metrics.

**NOTE**: The following metrics are NOT collected by default:

|||
|---|---|
|metric prefix|what to add to `additional_metrics` to collect it|
|mongodb.collection|collection|
|mongodb.commands|top|
|mongodb.getmore|top|
|mongodb.insert|top|
|mongodb.queries|top|
|mongodb.readLock|top|
|mongodb.writeLock|top|
|mongodb.remove|top|
|mongodb.total|top|
|mongodb.update|top|
|mongodb.writeLock|top|
|mongodb.tcmalloc|tcmalloc|
|mongodb.metrics.commands|metrics.commands|

### Events

**Replication state changes**:

This check emits an event each time a Mongo node has a change in its replication state.

### Service Checks

`mongodb.can_connect`:

Returns CRITICAL if the Agent cannot connect to MongoDB to collect metrics, otherwise OK.

## Troubleshooting
Need help? Contact [Datadog Support](http://docs.datadoghq.com/help/).

## Further Reading
Read our series of blog posts about collecting metrics from MongoDB with Datadog:

* [Start here](https://www.datadoghq.com/blog/monitoring-mongodb-performance-metrics-wiredtiger/) if you're using the WiredTiger storage engine.
* [Start here](https://www.datadoghq.com/blog/monitoring-mongodb-performance-metrics-mmap/) if you're using MMAPv1 storage engine.<|MERGE_RESOLUTION|>--- conflicted
+++ resolved
@@ -10,14 +10,9 @@
 ## Setup
 ### Installation
 
-<<<<<<< HEAD
-The MongoDB check is packaged with the Agent, to start gathering your MongoDB metrics and logs, [install the Agent](https://app.datadoghq.com/account/settings#agent) on your MongoDB masters.  
-If you need the newest version of the check, install the `dd-check-mongo` package.
-=======
 The MongoDB check is packaged with the Agent, so simply [install the Agent](https://app.datadoghq.com/account/settings#agent) on your MongoDB masters. 
 
 If you need the newest version of the MongoDB check, install the `dd-check-mongo` package; this package's check overrides the one packaged with the Agent. See the [integrations-core](https://github.com/DataDog/integrations-core#installing-the-integrations) repository for more details.
->>>>>>> 11d5b840
 
 ### Configuration
 
@@ -49,14 +44,9 @@
 
 #### Metric Collection
 
-<<<<<<< HEAD
-1. Add this configuration setup to your `mongodb.yaml` file to start gathering your [Mongodb Metrics](#metrics)
+1. Add this configuration setup to your `mongodb.yaml` file to start gathering your [Mongodb Metrics](#metrics). See the [sample mongo.yaml](https://github.com/DataDog/integrations-core/blob/master/mongo/conf.yaml.example) for all available configuration options:
   ```
   init_config:
-=======
-Create a file `mongo.yaml` in the Agent's `conf.d` directory. See the [sample mongo.yaml](https://github.com/DataDog/integrations-core/blob/master/mongo/conf.yaml.example) for all available configuration options:
->>>>>>> 11d5b840
-
   instances:
     - server: mongodb://datadog:<UNIQUEPASSWORD>@localhost:27017/admin
       additional_metrics:
