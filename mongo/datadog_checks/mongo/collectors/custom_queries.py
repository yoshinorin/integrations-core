--- conflicted
+++ resolved
@@ -1,12 +1,7 @@
-<<<<<<< HEAD
-import datetime
-import re
-=======
 # (C) Datadog, Inc. 2020-present
 # All rights reserved
 # Licensed under a 3-clause BSD style license (see LICENSE)
 
->>>>>>> 8d9d4f1a
 from copy import deepcopy
 
 import dateutil.parser
