--- conflicted
+++ resolved
@@ -2,15 +2,13 @@
 
 ## Unreleased
 
-<<<<<<< HEAD
 ***Added***:
 
 * Openstack Controller [ironic and octavia] ([#15918](https://github.com/DataDog/integrations-core/pull/15918))
-=======
+
 ***Changed***:
 
 * Upgrade to openstacksdk version 1.5.0 ([#15919](https://github.com/DataDog/integrations-core/pull/15919))
->>>>>>> 242fe77c
 
 ## 4.0.0 / 2023-08-10
 
