--- conflicted
+++ resolved
@@ -8,15 +8,11 @@
 
 * Upgrade to openstacksdk version 1.5.0 ([#15919](https://github.com/DataDog/integrations-core/pull/15919))
 
-<<<<<<< HEAD
 ***Added***:
 
 * Openstack Controller [ironic and octavia] ([#15918](https://github.com/DataDog/integrations-core/pull/15918))
 
-## 4.0.0 / 2023-08-10
-=======
 ## 4.0.0 / 2023-08-10 / Agent 7.48.0
->>>>>>> 8b10e3f8
 
 ***Changed***:
 
