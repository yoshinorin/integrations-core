--- conflicted
+++ resolved
@@ -53,12 +53,8 @@
                 'name': server['name'],
                 'status': server['status'].lower(),
                 'hypervisor_hostname': server['OS-EXT-SRV-ATTR:hypervisor_hostname'],
-<<<<<<< HEAD
                 'instance_hostname': server.get('OS-EXT-SRV-ATTR:hostname'),
-                'metrics': {},
-=======
                 'metrics': get_normalized_metrics(self.log, server),
->>>>>>> e2bbce71
             }
             flavor = server.get('flavor')
             if flavor:
